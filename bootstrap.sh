--- conflicted
+++ resolved
@@ -18,19 +18,14 @@
 if [ "$(uname)" == "Darwin" ]; then
     pip install -r requirements-osx.txt --allow-external polib --allow-unverified polib
 else
-<<<<<<< HEAD
     python3 -c "import PyQt5" >/dev/null 2>&1 || { echo >&2 "PyQt 5.1+ required. Install it and try again. Aborting"; exit 1; }
     if [ -d "deps" ]; then
         # We have a collection of dependencies in our source package. We might as well use it instead
         # of downloading it from PyPI.
         pip install --no-index --find-links=deps -r requirements.txt
     else
-        pip install -r requirements.txt
+        pip install -r requirements.txt --allow-external polib --allow-unverified polib
     fi
-=======
-    python3 -c "import PyQt4" >/dev/null 2>&1 || { echo >&2 "PyQt 4.8+ required. Install it and try again. Aborting"; exit 1; }
-    pip install -r requirements.txt --allow-external polib --allow-unverified polib
->>>>>>> 1c84bdd1
 fi
 
 echo "Bootstrapping complete! You can now configure, build and run dupeGuru with:"
